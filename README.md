--- conflicted
+++ resolved
@@ -62,13 +62,9 @@
 
 ### 📈 Latest Benchmark Example
 ```
-<<<<<<< HEAD
-{'cot_duration': 0.143, 'plain_duration': 0.110, 'cot_answer': 'stairs', 'plain_answer': 'factors', 'cot_steps': 0}
-=======
 {'cot_duration': 0.119, 'plain_duration': 0.163,
  'cot_answer': 'stairs',
  'plain_answer': 'factors', 'cot_steps': 0}
->>>>>>> 2d269bfa
 ```
 *(measured with `sshleifer/tiny-gpt2` on CPU)*
 
